[build-system]
requires = ["hatchling"]
build-backend = "hatchling.build"

[project]
name = "grainchain"
version = "0.1.0"
description = "Langchain for sandboxes - A unified Python interface for sandbox providers"
readme = "README.md"
license = { text = "MIT" }
requires-python = ">=3.9"
authors = [
    { name = "Codegen Team", email = "team@codegen.com" }
]
keywords = ["sandbox", "code-execution", "e2b", "daytona", "containers"]
classifiers = [
    "Development Status :: 3 - Alpha",
    "Intended Audience :: Developers",
    "License :: OSI Approved :: MIT License",
    "Programming Language :: Python :: 3",
    "Programming Language :: Python :: 3.9",
    "Programming Language :: Python :: 3.10",
    "Programming Language :: Python :: 3.11",
    "Programming Language :: Python :: 3.12",
    "Topic :: Software Development :: Libraries :: Python Modules",
    "Topic :: System :: Distributed Computing",
]
dependencies = [
    "aiohttp>=3.8.0",
    "pydantic>=2.0.0",
    "pyyaml>=6.0",
    "typing-extensions>=4.0.0",
    "python-dotenv>=1.0.0",
    "click>=8.0.0",
]

[project.optional-dependencies]
e2b = ["e2b>=0.13.0"]
daytona = ["daytona-sdk>=0.1.0"]
<<<<<<< HEAD
langgraph = [
    "langgraph>=0.2.0",
    "langchain-core>=0.3.0",
    "langchain>=0.3.0",
]
all = ["grainchain[e2b,daytona,langgraph]"]
=======
modal = ["modal>=0.64.0"]
all = ["grainchain[e2b,daytona,modal]"]
>>>>>>> ad03c574
dev = [
    "pytest>=7.0.0",
    "pytest-asyncio>=0.21.0",
    "pytest-cov>=4.0.0",
    "mypy>=1.0.0",
    "ruff>=0.1.0",
    "pre-commit>=3.0.0",
    "types-PyYAML>=6.0.0",
]
# Optional: Only install if you need benchmarking or data analysis examples
benchmark = [
    "docker>=6.0.0",
    "psutil>=5.9.0",
]
# Optional: Only install if you need data science examples
examples = [
    "matplotlib>=3.7.0",
    "pandas>=2.0.0",
    "numpy>=2.0.2",
]

[project.urls]
Homepage = "https://github.com/codegen-sh/grainchain"
Documentation = "https://github.com/codegen-sh/grainchain#readme"
Repository = "https://github.com/codegen-sh/grainchain"
Issues = "https://github.com/codegen-sh/grainchain/issues"

[project.scripts]
grainchain = "grainchain.cli.main:main"

[tool.hatch.version]
path = "grainchain/__init__.py"

[tool.hatch.build.targets.wheel]
packages = ["grainchain"]

[tool.mypy]
python_version = "3.9"
warn_return_any = true
warn_unused_configs = true
disallow_untyped_defs = true
disallow_incomplete_defs = true
check_untyped_defs = true
disallow_untyped_decorators = true
no_implicit_optional = true
warn_redundant_casts = true
warn_unused_ignores = true
warn_no_return = true
warn_unreachable = true
strict_equality = true

[tool.pytest.ini_options]
asyncio_mode = "auto"
testpaths = ["tests"]
python_files = ["test_*.py"]
python_classes = ["Test*"]
python_functions = ["test_*"]
addopts = [
    "--cov=grainchain",
    "--cov-report=term-missing",
    "--cov-report=html",
]

[tool.ruff]
line-length = 88
target-version = "py39"

[tool.ruff.lint]
select = [
    "E",  # pycodestyle errors
    "W",  # pycodestyle warnings
    "F",  # pyflakes
    "I",  # isort
    "B",  # flake8-bugbear
    "C4", # flake8-comprehensions
    "UP", # pyupgrade
]
ignore = [
    "E501", # line too long, handled by ruff formatter
    "B008", # do not perform function calls in argument defaults
]

[tool.coverage.run]
source = ["grainchain"]
omit = ["tests/*"]

[tool.coverage.report]
exclude_lines = [
    "pragma: no cover",
    "def __repr__",
    "if self.debug:",
    "if settings.DEBUG",
    "raise AssertionError",
    "raise NotImplementedError",
    "if 0:",
    "if __name__ == .__main__.:",
    "class .*\\bProtocol\\):",
    "@(abc\\.)?abstractmethod",
]<|MERGE_RESOLUTION|>--- conflicted
+++ resolved
@@ -37,17 +37,13 @@
 [project.optional-dependencies]
 e2b = ["e2b>=0.13.0"]
 daytona = ["daytona-sdk>=0.1.0"]
-<<<<<<< HEAD
 langgraph = [
     "langgraph>=0.2.0",
     "langchain-core>=0.3.0",
     "langchain>=0.3.0",
 ]
-all = ["grainchain[e2b,daytona,langgraph]"]
-=======
 modal = ["modal>=0.64.0"]
-all = ["grainchain[e2b,daytona,modal]"]
->>>>>>> ad03c574
+all = ["grainchain[e2b,daytona,modal,langgraph]"]
 dev = [
     "pytest>=7.0.0",
     "pytest-asyncio>=0.21.0",
